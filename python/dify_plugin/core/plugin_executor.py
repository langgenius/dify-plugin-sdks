--- conflicted
+++ resolved
@@ -361,23 +361,6 @@
 
         credentials = provider_instance.oauth_get_credentials(data.redirect_uri, data.system_credentials, request)
 
-<<<<<<< HEAD
-        return {
-            "credentials": credentials.credentials,
-            "metadata": credentials.metadata or {},
-        }
-
-    def validate_datasource_credentials(self, session: Session, data: DatasourceValidateCredentialsRequest):
-        provider_instance_cls = self.registration.get_datasource_provider_cls(data.provider)
-        if provider_instance_cls is None:
-            raise ValueError(f"Provider `{data.provider}` not found")
-
-        provider_instance = provider_instance_cls()
-        provider_instance.validate_credentials(data.credentials)
-
-        return {
-            "result": True,
-=======
         return {
             "metadata": credentials.metadata or {},
             "credentials": credentials.credentials,
@@ -393,9 +376,20 @@
         return {
             "credentials": credentials.credentials,
             "expires_at": credentials.expires_at,
->>>>>>> 00ec7656
         }
-
+    
+    def validate_datasource_credentials(self, session: Session, data: DatasourceValidateCredentialsRequest):
+        provider_instance_cls = self.registration.get_datasource_provider_cls(data.provider)
+        if provider_instance_cls is None:
+            raise ValueError(f"Provider `{data.provider}` not found")
+
+        provider_instance = provider_instance_cls()
+        provider_instance.validate_credentials(data.credentials)
+
+        return {
+            "result": True,
+        }
+    
     def _get_dynamic_parameter_action(
         self, session: Session, data: DynamicParameterFetchParameterOptionsRequest
     ) -> DynamicSelectProtocol | None:
