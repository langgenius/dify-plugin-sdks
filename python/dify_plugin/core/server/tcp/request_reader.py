--- conflicted
+++ resolved
@@ -154,9 +154,8 @@
                 ready_to_read, _, _ = select([self.sock], [], [], 1)
                 if not ready_to_read:
                     continue
-<<<<<<< HEAD
                 try:
-                    data = self._recv_from_sock(4096)
+                    data = self._recv_from_sock(1048576)
                 except BlockingIOError as e:
                     if native_socket.socket is gevent_socket.socket:
                         if e.errno != errno.EAGAIN:
@@ -165,9 +164,6 @@
                         continue
                     else:
                         raise
-=======
-                data = self.sock.recv(1048576)
->>>>>>> 579f26f6
                 if data == b"":
                     raise Exception("Connection is closed")
             except Exception:
