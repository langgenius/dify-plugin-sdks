from collections.abc import Mapping
from enum import StrEnum
from typing import Any

from pydantic import BaseModel, ConfigDict, field_validator

from dify_plugin.entities.datasource import (
    GetOnlineDocumentPageContentRequest,
    OnlineDriveBrowseFilesRequest,
    OnlineDriveDownloadFileRequest,
)
from dify_plugin.entities.model import ModelType
from dify_plugin.entities.model.message import (
    AssistantPromptMessage,
    PromptMessage,
    PromptMessageRole,
    PromptMessageTool,
    SystemPromptMessage,
    ToolPromptMessage,
    UserPromptMessage,
)
from dify_plugin.entities.provider_config import CredentialType


class PluginInvokeType(StrEnum):
    Tool = "tool"
    Model = "model"
    Endpoint = "endpoint"
    Agent = "agent_strategy"
    Trigger = "trigger"
    OAuth = "oauth"
    Datasource = "datasource"
    DynamicParameter = "dynamic_parameter"


class AgentActions(StrEnum):
    InvokeAgentStrategy = "invoke_agent_strategy"


class TriggerActions(StrEnum):
    InvokeTrigger = "invoke_trigger"
    ValidateProviderCredentials = "validate_trigger_credentials"
    DispatchTriggerEvent = "dispatch_trigger_event"
    SubscribeTrigger = "subscribe_trigger"
    UnsubscribeTrigger = "unsubscribe_trigger"
    RefreshTrigger = "refresh_trigger"


class ToolActions(StrEnum):
    ValidateCredentials = "validate_tool_credentials"
    InvokeTool = "invoke_tool"
    GetToolRuntimeParameters = "get_tool_runtime_parameters"


class ModelActions(StrEnum):
    ValidateProviderCredentials = "validate_provider_credentials"
    ValidateModelCredentials = "validate_model_credentials"
    InvokeLLM = "invoke_llm"
    GetLLMNumTokens = "get_llm_num_tokens"
    InvokeTextEmbedding = "invoke_text_embedding"
    GetTextEmbeddingNumTokens = "get_text_embedding_num_tokens"
    InvokeRerank = "invoke_rerank"
    InvokeTTS = "invoke_tts"
    GetTTSVoices = "get_tts_model_voices"
    InvokeSpeech2Text = "invoke_speech2text"
    InvokeModeration = "invoke_moderation"
    GetAIModelSchemas = "get_ai_model_schemas"


class EndpointActions(StrEnum):
    InvokeEndpoint = "invoke_endpoint"


class OAuthActions(StrEnum):
    GetAuthorizationUrl = "get_authorization_url"
    GetCredentials = "get_credentials"
    RefreshCredentials = "refresh_credentials"


class DatasourceActions(StrEnum):
    ValidateCredentials = "validate_datasource_credentials"
    InvokeWebsiteDatasourceGetCrawl = "invoke_website_datasource_get_crawl"
    InvokeOnlineDocumentDatasourceGetPages = "invoke_online_document_datasource_get_pages"
    InvokeOnlineDocumentDatasourceGetPageContent = "invoke_online_document_datasource_get_page_content"
    InvokeOnlineDriveBrowseFiles = "invoke_online_drive_browse_files"
    InvokeOnlineDriveDownloadFile = "invoke_online_drive_download_file"


class DynamicParameterActions(StrEnum):
    FetchParameterOptions = "fetch_parameter_options"


# merge all the access actions
PluginAccessAction = (
    AgentActions | TriggerActions | ToolActions | ModelActions | EndpointActions | DynamicParameterActions
)


class PluginAccessRequest(BaseModel):
    type: PluginInvokeType
    user_id: str


class ToolInvokeRequest(PluginAccessRequest):
    type: PluginInvokeType = PluginInvokeType.Tool
    action: ToolActions = ToolActions.InvokeTool
    provider: str
    tool: str
    credentials: dict
    credential_type: CredentialType = CredentialType.API_KEY
    tool_parameters: dict[str, Any]


class AgentInvokeRequest(PluginAccessRequest):
    type: PluginInvokeType = PluginInvokeType.Agent
    action: AgentActions = AgentActions.InvokeAgentStrategy
    agent_strategy_provider: str
    agent_strategy: str
    agent_strategy_params: dict[str, Any]


class ToolValidateCredentialsRequest(PluginAccessRequest):
    type: PluginInvokeType = PluginInvokeType.Tool
    action: ToolActions = ToolActions.ValidateCredentials
    provider: str
    credentials: dict


class ToolGetRuntimeParametersRequest(PluginAccessRequest):
    type: PluginInvokeType = PluginInvokeType.Tool
    action: ToolActions = ToolActions.GetToolRuntimeParameters
    provider: str
    tool: str
    credentials: dict


class PluginAccessModelRequest(BaseModel):
    type: PluginInvokeType = PluginInvokeType.Model
    user_id: str
    provider: str
    model_type: ModelType
    model: str
    credentials: dict

    model_config = ConfigDict(protected_namespaces=())


class PromptMessageMixin(BaseModel):
    prompt_messages: list[PromptMessage]

    @field_validator("prompt_messages", mode="before")
    @classmethod
    def convert_prompt_messages(cls, v):
        if not isinstance(v, list):
            raise ValueError("prompt_messages must be a list")

        for i in range(len(v)):
            if isinstance(v[i], PromptMessage):
                continue

            if v[i]["role"] == PromptMessageRole.USER.value:
                v[i] = UserPromptMessage(**v[i])
            elif v[i]["role"] == PromptMessageRole.ASSISTANT.value:
                v[i] = AssistantPromptMessage(**v[i])
            elif v[i]["role"] == PromptMessageRole.SYSTEM.value:
                v[i] = SystemPromptMessage(**v[i])
            elif v[i]["role"] == PromptMessageRole.TOOL.value:
                v[i] = ToolPromptMessage(**v[i])
            else:
                v[i] = PromptMessage(**v[i])

        return v


class ModelInvokeLLMRequest(PluginAccessModelRequest, PromptMessageMixin):
    action: ModelActions = ModelActions.InvokeLLM

    model_parameters: dict[str, Any]
    stop: list[str] | None
    tools: list[PromptMessageTool] | None
    stream: bool = True

    model_config = ConfigDict(protected_namespaces=())


class ModelGetLLMNumTokens(PluginAccessModelRequest, PromptMessageMixin):
    action: ModelActions = ModelActions.GetLLMNumTokens

    tools: list[PromptMessageTool] | None


class ModelInvokeTextEmbeddingRequest(PluginAccessModelRequest):
    action: ModelActions = ModelActions.InvokeTextEmbedding

    texts: list[str]


class ModelGetTextEmbeddingNumTokens(PluginAccessModelRequest):
    action: ModelActions = ModelActions.GetTextEmbeddingNumTokens

    texts: list[str]


class ModelInvokeRerankRequest(PluginAccessModelRequest):
    action: ModelActions = ModelActions.InvokeRerank

    query: str
    docs: list[str]
    score_threshold: float | None
    top_n: int | None


class ModelInvokeTTSRequest(PluginAccessModelRequest):
    action: ModelActions = ModelActions.InvokeTTS

    content_text: str
    voice: str
    tenant_id: str


class ModelGetTTSVoices(PluginAccessModelRequest):
    action: ModelActions = ModelActions.GetTTSVoices

    language: str | None


class ModelInvokeSpeech2TextRequest(PluginAccessModelRequest):
    action: ModelActions = ModelActions.InvokeSpeech2Text

    file: str


class ModelInvokeModerationRequest(PluginAccessModelRequest):
    action: ModelActions = ModelActions.InvokeModeration

    text: str


class ModelValidateProviderCredentialsRequest(BaseModel):
    type: PluginInvokeType = PluginInvokeType.Model
    user_id: str
    provider: str
    credentials: dict

    action: ModelActions = ModelActions.ValidateProviderCredentials

    model_config = ConfigDict(protected_namespaces=())


class ModelValidateModelCredentialsRequest(BaseModel):
    type: PluginInvokeType = PluginInvokeType.Model
    user_id: str
    provider: str
    model_type: ModelType
    model: str
    credentials: dict

    action: ModelActions = ModelActions.ValidateModelCredentials

    model_config = ConfigDict(protected_namespaces=())


class ModelGetAIModelSchemas(PluginAccessModelRequest):
    action: ModelActions = ModelActions.GetAIModelSchemas


class EndpointInvokeRequest(BaseModel):
    type: PluginInvokeType = PluginInvokeType.Endpoint
    action: EndpointActions = EndpointActions.InvokeEndpoint
    settings: dict
    raw_http_request: str


class OAuthGetAuthorizationUrlRequest(PluginAccessRequest):
    type: PluginInvokeType = PluginInvokeType.OAuth
    action: OAuthActions = OAuthActions.GetAuthorizationUrl
    provider: str
    redirect_uri: str
    system_credentials: Mapping[str, Any]


class OAuthGetCredentialsRequest(PluginAccessRequest):
    type: PluginInvokeType = PluginInvokeType.OAuth
    action: OAuthActions = OAuthActions.GetCredentials
    provider: str
    redirect_uri: str
    system_credentials: Mapping[str, Any]
    raw_http_request: str


class OAuthRefreshCredentialsRequest(PluginAccessRequest):
    type: PluginInvokeType = PluginInvokeType.OAuth
    action: OAuthActions = OAuthActions.RefreshCredentials
    provider: str
    redirect_uri: str
    system_credentials: Mapping[str, Any]
    credentials: Mapping[str, Any]


class DynamicParameterFetchParameterOptionsRequest(BaseModel):
    type: PluginInvokeType = PluginInvokeType.DynamicParameter
    action: DynamicParameterActions = DynamicParameterActions.FetchParameterOptions
    credentials: dict
    credential_type: CredentialType = CredentialType.API_KEY
    provider: str
    provider_action: str
    user_id: str
    parameter: str

    model_config = ConfigDict(protected_namespaces=())


<<<<<<< HEAD
class TriggerInvokeRequest(BaseModel):
    type: PluginInvokeType = PluginInvokeType.Trigger
    action: TriggerActions = TriggerActions.InvokeTrigger
    provider: str
    trigger: str
    credentials: dict
    credential_type: CredentialType = CredentialType.API_KEY
    user_id: str
    raw_http_request: str
    parameters: dict

    model_config = ConfigDict(protected_namespaces=())


class TriggerInvokeResponse(BaseModel):
    event: Mapping[str, Any]

    model_config = ConfigDict(protected_namespaces=())


class TriggerValidateProviderCredentialsRequest(BaseModel):
    type: PluginInvokeType = PluginInvokeType.Trigger
    action: TriggerActions = TriggerActions.ValidateProviderCredentials
    provider: str
    credentials: dict
    user_id: str

    model_config = ConfigDict(protected_namespaces=())


class TriggerDispatchEventRequest(BaseModel):
    type: PluginInvokeType = PluginInvokeType.Trigger
    action: TriggerActions = TriggerActions.DispatchTriggerEvent
    provider: str
    subscription: dict
    raw_http_request: str
    user_id: str

    model_config = ConfigDict(protected_namespaces=())


class TriggerDispatchResponse(BaseModel):
    triggers: list[str]
    raw_http_response: str

    model_config = ConfigDict(protected_namespaces=())


class TriggerSubscribeRequest(BaseModel):
    type: PluginInvokeType = PluginInvokeType.Trigger
    action: TriggerActions = TriggerActions.SubscribeTrigger
    provider: str
    credentials: dict
    endpoint: str
    parameters: dict
    user_id: str

    model_config = ConfigDict(protected_namespaces=())


class TriggerSubscriptionResponse(BaseModel):
    subscription: dict

    model_config = ConfigDict(protected_namespaces=())


class TriggerUnsubscribeRequest(BaseModel):
    type: PluginInvokeType = PluginInvokeType.Trigger
    action: TriggerActions = TriggerActions.UnsubscribeTrigger
    provider: str
    subscription: dict  # Subscription object serialized as dict
    credentials: dict  # From credentials_schema
    user_id: str

    model_config = ConfigDict(protected_namespaces=())


class TriggerUnsubscribeResponse(BaseModel):
    subscription: dict

    model_config = ConfigDict(protected_namespaces=())


class TriggerRefreshRequest(BaseModel):
    type: PluginInvokeType = PluginInvokeType.Trigger
    action: TriggerActions = TriggerActions.RefreshTrigger
    provider: str
    subscription: dict  # Subscription object serialized as dict
    credentials: dict  # From credentials_schema
    user_id: str

    model_config = ConfigDict(protected_namespaces=())


class TriggerRefreshResponse(BaseModel):
    subscription: dict

    model_config = ConfigDict(protected_namespaces=())
=======
class DatasourceValidateCredentialsRequest(PluginAccessRequest):
    type: PluginInvokeType = PluginInvokeType.Datasource
    action: DatasourceActions = DatasourceActions.ValidateCredentials
    provider: str
    credentials: Mapping[str, Any]


class DatasourceCrawlWebsiteRequest(PluginAccessRequest):
    type: PluginInvokeType = PluginInvokeType.Datasource
    action: DatasourceActions = DatasourceActions.InvokeWebsiteDatasourceGetCrawl
    provider: str
    datasource: str
    credentials: Mapping[str, Any]
    datasource_parameters: Mapping[str, Any]


class DatasourceGetPagesRequest(PluginAccessRequest):
    type: PluginInvokeType = PluginInvokeType.Datasource
    action: DatasourceActions = DatasourceActions.InvokeOnlineDocumentDatasourceGetPages
    provider: str
    datasource: str
    credentials: Mapping[str, Any]
    datasource_parameters: Mapping[str, Any]


class DatasourceGetPageContentRequest(PluginAccessRequest):
    type: PluginInvokeType = PluginInvokeType.Datasource
    action: DatasourceActions = DatasourceActions.InvokeOnlineDocumentDatasourceGetPageContent
    provider: str
    datasource: str
    credentials: Mapping[str, Any]
    page: GetOnlineDocumentPageContentRequest


class DatasourceOnlineDriveBrowseFilesRequest(PluginAccessRequest):
    type: PluginInvokeType = PluginInvokeType.Datasource
    action: DatasourceActions = DatasourceActions.InvokeOnlineDriveBrowseFiles
    provider: str
    datasource: str
    credentials: Mapping[str, Any]
    request: OnlineDriveBrowseFilesRequest


class DatasourceOnlineDriveDownloadFileRequest(PluginAccessRequest):
    type: PluginInvokeType = PluginInvokeType.Datasource
    action: DatasourceActions = DatasourceActions.InvokeOnlineDriveDownloadFile
    provider: str
    datasource: str
    credentials: Mapping[str, Any]
    request: OnlineDriveDownloadFileRequest
>>>>>>> 5f69350b
<|MERGE_RESOLUTION|>--- conflicted
+++ resolved
@@ -310,7 +310,58 @@
     model_config = ConfigDict(protected_namespaces=())
 
 
-<<<<<<< HEAD
+class DatasourceValidateCredentialsRequest(PluginAccessRequest):
+    type: PluginInvokeType = PluginInvokeType.Datasource
+    action: DatasourceActions = DatasourceActions.ValidateCredentials
+    provider: str
+    credentials: Mapping[str, Any]
+
+
+class DatasourceCrawlWebsiteRequest(PluginAccessRequest):
+    type: PluginInvokeType = PluginInvokeType.Datasource
+    action: DatasourceActions = DatasourceActions.InvokeWebsiteDatasourceGetCrawl
+    provider: str
+    datasource: str
+    credentials: Mapping[str, Any]
+    datasource_parameters: Mapping[str, Any]
+
+
+class DatasourceGetPagesRequest(PluginAccessRequest):
+    type: PluginInvokeType = PluginInvokeType.Datasource
+    action: DatasourceActions = DatasourceActions.InvokeOnlineDocumentDatasourceGetPages
+    provider: str
+    datasource: str
+    credentials: Mapping[str, Any]
+    datasource_parameters: Mapping[str, Any]
+
+
+class DatasourceGetPageContentRequest(PluginAccessRequest):
+    type: PluginInvokeType = PluginInvokeType.Datasource
+    action: DatasourceActions = DatasourceActions.InvokeOnlineDocumentDatasourceGetPageContent
+    provider: str
+    datasource: str
+    credentials: Mapping[str, Any]
+    page: GetOnlineDocumentPageContentRequest
+
+
+class DatasourceOnlineDriveBrowseFilesRequest(PluginAccessRequest):
+    type: PluginInvokeType = PluginInvokeType.Datasource
+    action: DatasourceActions = DatasourceActions.InvokeOnlineDriveBrowseFiles
+    provider: str
+    datasource: str
+    credentials: Mapping[str, Any]
+    request: OnlineDriveBrowseFilesRequest
+
+
+class DatasourceOnlineDriveDownloadFileRequest(PluginAccessRequest):
+    type: PluginInvokeType = PluginInvokeType.Datasource
+    action: DatasourceActions = DatasourceActions.InvokeOnlineDriveDownloadFile
+    provider: str
+    datasource: str
+    credentials: Mapping[str, Any]
+    request: OnlineDriveDownloadFileRequest
+
+
 class TriggerInvokeRequest(BaseModel):
     type: PluginInvokeType = PluginInvokeType.Trigger
     action: TriggerActions = TriggerActions.InvokeTrigger
@@ -408,56 +459,4 @@
 class TriggerRefreshResponse(BaseModel):
     subscription: dict
 
-    model_config = ConfigDict(protected_namespaces=())
-=======
-class DatasourceValidateCredentialsRequest(PluginAccessRequest):
-    type: PluginInvokeType = PluginInvokeType.Datasource
-    action: DatasourceActions = DatasourceActions.ValidateCredentials
-    provider: str
-    credentials: Mapping[str, Any]
-
-
-class DatasourceCrawlWebsiteRequest(PluginAccessRequest):
-    type: PluginInvokeType = PluginInvokeType.Datasource
-    action: DatasourceActions = DatasourceActions.InvokeWebsiteDatasourceGetCrawl
-    provider: str
-    datasource: str
-    credentials: Mapping[str, Any]
-    datasource_parameters: Mapping[str, Any]
-
-
-class DatasourceGetPagesRequest(PluginAccessRequest):
-    type: PluginInvokeType = PluginInvokeType.Datasource
-    action: DatasourceActions = DatasourceActions.InvokeOnlineDocumentDatasourceGetPages
-    provider: str
-    datasource: str
-    credentials: Mapping[str, Any]
-    datasource_parameters: Mapping[str, Any]
-
-
-class DatasourceGetPageContentRequest(PluginAccessRequest):
-    type: PluginInvokeType = PluginInvokeType.Datasource
-    action: DatasourceActions = DatasourceActions.InvokeOnlineDocumentDatasourceGetPageContent
-    provider: str
-    datasource: str
-    credentials: Mapping[str, Any]
-    page: GetOnlineDocumentPageContentRequest
-
-
-class DatasourceOnlineDriveBrowseFilesRequest(PluginAccessRequest):
-    type: PluginInvokeType = PluginInvokeType.Datasource
-    action: DatasourceActions = DatasourceActions.InvokeOnlineDriveBrowseFiles
-    provider: str
-    datasource: str
-    credentials: Mapping[str, Any]
-    request: OnlineDriveBrowseFilesRequest
-
-
-class DatasourceOnlineDriveDownloadFileRequest(PluginAccessRequest):
-    type: PluginInvokeType = PluginInvokeType.Datasource
-    action: DatasourceActions = DatasourceActions.InvokeOnlineDriveDownloadFile
-    provider: str
-    datasource: str
-    credentials: Mapping[str, Any]
-    request: OnlineDriveDownloadFileRequest
->>>>>>> 5f69350b
+    model_config = ConfigDict(protected_namespaces=())