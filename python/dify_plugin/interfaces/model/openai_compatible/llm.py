import json
import logging
from collections.abc import Generator
from decimal import Decimal
from typing import Optional, Union, cast
from urllib.parse import urljoin

import requests

from dify_plugin.entities import I18nObject
from dify_plugin.entities.model import (
    AIModelEntity,
    DefaultParameterName,
    FetchFrom,
    ModelFeature,
    ModelPropertyKey,
    ModelType,
    ParameterRule,
    ParameterType,
    PriceConfig,
)
from dify_plugin.entities.model.llm import (
    LLMMode,
    LLMResult,
    LLMResultChunk,
    LLMResultChunkDelta,
)
from dify_plugin.entities.model.message import (
    AssistantPromptMessage,
    ImagePromptMessageContent,
    PromptMessage,
    PromptMessageContent,
    PromptMessageContentType,
    PromptMessageFunction,
    PromptMessageTool,
    SystemPromptMessage,
    ToolPromptMessage,
    UserPromptMessage,
)
from dify_plugin.errors.model import CredentialsValidateFailedError, InvokeError
from dify_plugin.interfaces.model.large_language_model import LargeLanguageModel
from dify_plugin.interfaces.model.openai_compatible.common import _CommonOaiApiCompat

logger = logging.getLogger(__name__)


class OAICompatLargeLanguageModel(_CommonOaiApiCompat, LargeLanguageModel):
    """
    Model class for OpenAI large language model.
    """

    def _invoke(
        self,
        model: str,
        credentials: dict,
        prompt_messages: list[PromptMessage],
        model_parameters: dict,
        tools: Optional[list[PromptMessageTool]] = None,
        stop: Optional[list[str]] = None,
        stream: bool = True,
        user: Optional[str] = None,
    ) -> Union[LLMResult, Generator]:
        """
        Invoke large language model

        :param model: model name
        :param credentials: model credentials
        :param prompt_messages: prompt messages
        :param model_parameters: model parameters
        :param tools: tools for tool calling
        :param stop: stop words
        :param stream: is stream response
        :param user: unique user id
        :return: full response or stream response chunk generator result
        """

        # text completion model
        return self._generate(
            model=model,
            credentials=credentials,
            prompt_messages=prompt_messages,
            model_parameters=model_parameters,
            tools=tools,
            stop=stop,
            stream=stream,
            user=user,
        )

    def get_num_tokens(
        self,
        model: str,
        credentials: dict,
        prompt_messages: list[PromptMessage],
        tools: Optional[list[PromptMessageTool]] = None,
    ) -> int:
        """
        Get number of tokens for given prompt messages

        :param model:
        :param credentials:
        :param prompt_messages:
        :param tools: tools for tool calling
        :return:
        """
        return self._num_tokens_from_messages(model, prompt_messages, tools, credentials)

    def validate_credentials(self, model: str, credentials: dict) -> None:
        """
        Validate model credentials using requests to ensure compatibility with all providers following
         OpenAI's API standard.

        :param model: model name
        :param credentials: model credentials
        :return:
        """
        try:
            headers = {"Content-Type": "application/json"}

            api_key = credentials.get("api_key")
            if api_key:
                headers["Authorization"] = f"Bearer {api_key}"

            endpoint_url = credentials["endpoint_url"]
            if not endpoint_url.endswith("/"):
                endpoint_url += "/"

            # prepare the payload for a simple ping to the model
            data = {"model": model if not credentials.get('endpoint_model_name') else credentials.get('endpoint_model_name'), "max_tokens": 5}

            completion_type = LLMMode.value_of(credentials["mode"])

            if completion_type is LLMMode.CHAT:
                data["messages"] = [
                    {"role": "user", "content": "ping"},
                ]
                endpoint_url = urljoin(endpoint_url, "chat/completions")
            elif completion_type is LLMMode.COMPLETION:
                data["prompt"] = "ping"
                endpoint_url = urljoin(endpoint_url, "completions")
            else:
                raise ValueError("Unsupported completion type for model configuration.")

            # send a post request to validate the credentials
            response = requests.post(endpoint_url, headers=headers, json=data, timeout=(10, 300))

            if response.status_code != 200:
                raise CredentialsValidateFailedError(
                    f"Credentials validation failed with status code {response.status_code}"
                )

            try:
                json_result = response.json()
            except json.JSONDecodeError as e:
                raise CredentialsValidateFailedError("Credentials validation failed: JSON decode error") from e

            if completion_type is LLMMode.CHAT and json_result.get("object", "") == "":
                json_result["object"] = "chat.completion"
            elif completion_type is LLMMode.COMPLETION and json_result.get("object", "") == "":
                json_result["object"] = "text_completion"

            if completion_type is LLMMode.CHAT and (
                "object" not in json_result or json_result["object"] != "chat.completion"
            ):
                raise CredentialsValidateFailedError(
                    "Credentials validation failed: invalid response object, must be 'chat.completion'"
                )
            elif completion_type is LLMMode.COMPLETION and (
                "object" not in json_result or json_result["object"] != "text_completion"
            ):
                raise CredentialsValidateFailedError(
                    "Credentials validation failed: invalid response object, must be 'text_completion'"
                )
        except CredentialsValidateFailedError:
            raise
        except Exception as ex:
            raise CredentialsValidateFailedError(f"An error occurred during credentials validation: {str(ex)}") from ex

    def get_customizable_model_schema(self, model: str, credentials: dict) -> AIModelEntity:
        """
        generate custom model entities from credentials
        """
        features = []

        function_calling_type = credentials.get("function_calling_type", "no_call")
        if function_calling_type == "function_call":
            features.append(ModelFeature.TOOL_CALL)
        elif function_calling_type == "tool_call":
            features.append(ModelFeature.MULTI_TOOL_CALL)

        stream_function_calling = credentials.get("stream_function_calling", "supported")
        if stream_function_calling == "supported":
            features.append(ModelFeature.STREAM_TOOL_CALL)

        vision_support = credentials.get("vision_support", "not_support")
        if vision_support == "support":
            features.append(ModelFeature.VISION)

        entity = AIModelEntity(
            model=model,
            label=I18nObject(en_US=model),
            model_type=ModelType.LLM,
            fetch_from=FetchFrom.CUSTOMIZABLE_MODEL,
            features=features,
            model_properties={
                ModelPropertyKey.CONTEXT_SIZE: int(credentials.get("context_size", "4096")),
                ModelPropertyKey.MODE: credentials.get("mode"),
            },
            parameter_rules=[
                ParameterRule(
                    name=DefaultParameterName.TEMPERATURE.value,
                    label=I18nObject(en_US="Temperature", zh_Hans="温度"),
                    help=I18nObject(
                        en_US="Kernel sampling threshold. Used to determine the randomness of the results."
                        "The higher the value, the stronger the randomness."
                        "The higher the possibility of getting different answers to the same question.",
                        zh_Hans="核采样阈值。用于决定结果随机性，取值越高随机性越强即相同的问题得到的不同答案的可能性越高。",
                    ),
                    type=ParameterType.FLOAT,
                    default=float(credentials.get("temperature", 0.7)),
                    min=0,
                    max=2,
                    precision=2,
                ),
                ParameterRule(
                    name=DefaultParameterName.TOP_P.value,
                    label=I18nObject(en_US="Top P", zh_Hans="Top P"),
                    help=I18nObject(
                        en_US="The probability threshold of the nucleus sampling method during the generation process."
                        "The larger the value is, the higher the randomness of generation will be."
                        "The smaller the value is, the higher the certainty of generation will be.",
                        zh_Hans="生成过程中核采样方法概率阈值。取值越大，生成的随机性越高；取值越小，生成的确定性越高。",
                    ),
                    type=ParameterType.FLOAT,
                    default=float(credentials.get("top_p", 1)),
                    min=0,
                    max=1,
                    precision=2,
                ),
                ParameterRule(
                    name=DefaultParameterName.FREQUENCY_PENALTY.value,
                    label=I18nObject(en_US="Frequency Penalty", zh_Hans="频率惩罚"),
                    help=I18nObject(
                        en_US="For controlling the repetition rate of words used by the model."
                        "Increasing this can reduce the repetition of the same words in the model's output.",
                        zh_Hans="用于控制模型已使用字词的重复率。 提高此项可以降低模型在输出中重复相同字词的重复度。",
                    ),
                    type=ParameterType.FLOAT,
                    default=float(credentials.get("frequency_penalty", 0)),
                    min=-2,
                    max=2,
                ),
                ParameterRule(
                    name=DefaultParameterName.PRESENCE_PENALTY.value,
                    label=I18nObject(en_US="Presence Penalty", zh_Hans="存在惩罚"),
                    help=I18nObject(
                        en_US="Used to control the repetition rate when generating models."
                        "Increasing this can reduce the repetition rate of model generation.",
                        zh_Hans="用于控制模型生成时的重复度。提高此项可以降低模型生成的重复度。",
                    ),
                    type=ParameterType.FLOAT,
                    default=float(credentials.get("presence_penalty", 0)),
                    min=-2,
                    max=2,
                ),
                ParameterRule(
                    name=DefaultParameterName.MAX_TOKENS.value,
                    label=I18nObject(en_US="Max Tokens", zh_Hans="最大标记"),
                    help=I18nObject(
                        en_US="Maximum length of tokens for the model response.",
                        zh_Hans="模型回答的tokens的最大长度。",
                    ),
                    type=ParameterType.INT,
                    default=512,
                    min=1,
                    max=int(credentials.get("max_tokens_to_sample", 4096)),
                ),
            ],
            pricing=PriceConfig(
                input=Decimal(credentials.get("input_price", 0)),
                output=Decimal(credentials.get("output_price", 0)),
                unit=Decimal(credentials.get("unit", 0)),
                currency=credentials.get("currency", "USD"),
            ),
        )

        if credentials["mode"] == "chat":
            entity.model_properties[ModelPropertyKey.MODE] = LLMMode.CHAT.value
        elif credentials["mode"] == "completion":
            entity.model_properties[ModelPropertyKey.MODE] = LLMMode.COMPLETION.value
        else:
            raise ValueError(f"Unknown completion type {credentials['completion_type']}")

        return entity

    # validate_credentials method has been rewritten to use the requests library for compatibility with all providers
    # following OpenAI's API standard.
    def _generate(
        self,
        model: str,
        credentials: dict,
        prompt_messages: list[PromptMessage],
        model_parameters: dict,
        tools: Optional[list[PromptMessageTool]] = None,
        stop: Optional[list[str]] = None,
        stream: bool = True,
        user: Optional[str] = None,
    ) -> Union[LLMResult, Generator]:
        """
        Invoke llm completion model

        :param model: model name
        :param credentials: credentials
        :param prompt_messages: prompt messages
        :param model_parameters: model parameters
        :param stop: stop words
        :param stream: is stream response
        :param user: unique user id
        :return: full response or stream response chunk generator result
        """
        headers = {
            "Content-Type": "application/json",
            "Accept-Charset": "utf-8",
        }
        extra_headers = credentials.get("extra_headers")
        if extra_headers is not None:
            headers = {
                **headers,
                **extra_headers,
            }

        api_key = credentials.get("api_key")
        if api_key:
            headers["Authorization"] = f"Bearer {api_key}"

        endpoint_url = credentials["endpoint_url"]
        if not endpoint_url.endswith("/"):
            endpoint_url += "/"

<<<<<<< HEAD
        data = {"model": model if not credentials.get('endpoint_model_name') else credentials.get('endpoint_model_name'), "stream": stream, **model_parameters}
=======
        response_format = model_parameters.get("response_format")
        if response_format:
            if response_format == "json_schema":
                json_schema = model_parameters.get("json_schema")
                if not json_schema:
                    raise ValueError("Must define JSON Schema when the response format is json_schema")
                try:
                    schema = json.loads(json_schema)
                except Exception:
                    raise ValueError(f"not correct json_schema format: {json_schema}")
                model_parameters.pop("json_schema")
                model_parameters["response_format"] = {"type": "json_schema", "json_schema": schema}
            else:
                model_parameters["response_format"] = {"type": response_format}
        elif "json_schema" in model_parameters:
            del model_parameters["json_schema"]

        data = {"model": model, "stream": stream, **model_parameters}
>>>>>>> 0685b4be

        completion_type = LLMMode.value_of(credentials["mode"])

        if completion_type is LLMMode.CHAT:
            endpoint_url = urljoin(endpoint_url, "chat/completions")
            data["messages"] = [self._convert_prompt_message_to_dict(m, credentials) for m in prompt_messages]
        elif completion_type is LLMMode.COMPLETION:
            endpoint_url = urljoin(endpoint_url, "completions")
            data["prompt"] = prompt_messages[0].content
        else:
            raise ValueError("Unsupported completion type for model configuration.")

        # annotate tools with names, descriptions, etc.
        function_calling_type = credentials.get("function_calling_type", "no_call")
        formatted_tools = []
        if tools:
            if function_calling_type == "function_call":
                data["functions"] = [
                    {
                        "name": tool.name,
                        "description": tool.description,
                        "parameters": tool.parameters,
                    }
                    for tool in tools
                ]
            elif function_calling_type == "tool_call":
                data["tool_choice"] = "auto"

                for tool in tools:
                    formatted_tools.append(PromptMessageFunction(function=tool).model_dump())

                data["tools"] = formatted_tools

        if stop:
            data["stop"] = stop

        if user:
            data["user"] = user

        response = requests.post(endpoint_url, headers=headers, json=data, timeout=(10, 300), stream=stream)

        if response.encoding is None or response.encoding == "ISO-8859-1":
            response.encoding = "utf-8"

        if response.status_code != 200:
            raise InvokeError(f"API request failed with status code {response.status_code}: {response.text}")

        if stream:
            return self._handle_generate_stream_response(model, credentials, response, prompt_messages)

        return self._handle_generate_response(model, credentials, response, prompt_messages)

    def _handle_generate_stream_response(
        self,
        model: str,
        credentials: dict,
        response: requests.Response,
        prompt_messages: list[PromptMessage],
    ) -> Generator:
        """
        Handle llm stream response

        :param model: model name
        :param credentials: model credentials
        :param response: streamed response
        :param prompt_messages: prompt messages
        :return: llm response chunk generator
        """
        full_assistant_content = ""
        chunk_index = 0

        def create_final_llm_result_chunk(
            id: Optional[str],
            index: int,
            message: AssistantPromptMessage,
            finish_reason: str,
            usage: dict,
        ) -> LLMResultChunk:
            # calculate num tokens
            prompt_tokens = usage.get("prompt_tokens") if usage else 0
            if prompt_tokens is None:
                assert prompt_messages[0].content is not None
                prompt_tokens = self._num_tokens_from_string(model, prompt_messages[0].content)
            completion_tokens = usage.get("completion_tokens") if usage else 0
            if completion_tokens is None:
                completion_tokens = self._num_tokens_from_string(model, full_assistant_content)

            # transform usage
            usage_obj = self._calc_response_usage(model, credentials, prompt_tokens, completion_tokens)

            return LLMResultChunk(
                model=model,
                prompt_messages=prompt_messages,
                delta=LLMResultChunkDelta(
                    index=index,
                    message=message,
                    finish_reason=finish_reason,
                    usage=usage_obj,
                ),
            )

        # delimiter for stream response, need unicode_escape
        import codecs

        delimiter = credentials.get("stream_mode_delimiter", "\n\n")
        delimiter = codecs.decode(delimiter, "unicode_escape")

        tools_calls: list[AssistantPromptMessage.ToolCall] = []

        def increase_tool_call(new_tool_calls: list[AssistantPromptMessage.ToolCall]):
            def get_tool_call(tool_call_id: str):
                if not tool_call_id:
                    return tools_calls[-1]

                tool_call = next(
                    (tool_call for tool_call in tools_calls if tool_call.id == tool_call_id),
                    None,
                )
                if tool_call is None:
                    tool_call = AssistantPromptMessage.ToolCall(
                        id=tool_call_id,
                        type="function",
                        function=AssistantPromptMessage.ToolCall.ToolCallFunction(name="", arguments=""),
                    )
                    tools_calls.append(tool_call)

                return tool_call

            for new_tool_call in new_tool_calls:
                # get tool call
                tool_call = get_tool_call(new_tool_call.function.name)
                # update tool call
                if new_tool_call.id:
                    tool_call.id = new_tool_call.id
                if new_tool_call.type:
                    tool_call.type = new_tool_call.type
                if new_tool_call.function.name:
                    tool_call.function.name = new_tool_call.function.name
                if new_tool_call.function.arguments:
                    tool_call.function.arguments += new_tool_call.function.arguments

        finish_reason = None  # The default value of finish_reason is None
        message_id, usage = None, None
        for chunk in response.iter_lines(decode_unicode=True, delimiter=delimiter):
            chunk = chunk.strip()
            if chunk:
                # ignore sse comments
                if chunk.startswith(":"):
                    continue
                decoded_chunk = chunk.strip().removeprefix("data: ").lstrip()
                if decoded_chunk == "[DONE]":  # Some provider returns "data: [DONE]"
                    continue

                try:
                    chunk_json: dict = json.loads(decoded_chunk)
                # stream ended
                except json.JSONDecodeError:
                    yield create_final_llm_result_chunk(
                        id=message_id,
                        index=chunk_index + 1,
                        message=AssistantPromptMessage(content=""),
                        finish_reason="Non-JSON encountered.",
                        usage=usage or {},
                    )
                    break
                if chunk_json and (u := chunk_json.get("usage")):
                    usage = u
                if not chunk_json or len(chunk_json["choices"]) == 0:
                    continue

                choice = chunk_json["choices"][0]
                finish_reason = chunk_json["choices"][0].get("finish_reason")
                message_id = chunk_json.get("id")
                chunk_index += 1

                if "delta" in choice:
                    delta = choice["delta"]
                    delta_content = delta.get("content")

                    assistant_message_tool_calls = None

                    if "tool_calls" in delta and credentials.get("function_calling_type", "no_call") == "tool_call":
                        assistant_message_tool_calls = delta.get("tool_calls", None)
                    elif (
                        "function_call" in delta
                        and credentials.get("function_calling_type", "no_call") == "function_call"
                    ):
                        assistant_message_tool_calls = [
                            {
                                "id": "tool_call_id",
                                "type": "function",
                                "function": delta.get("function_call", {}),
                            }
                        ]

                    # assistant_message_function_call = delta.delta.function_call

                    # extract tool calls from response
                    if assistant_message_tool_calls:
                        tool_calls = self._extract_response_tool_calls(assistant_message_tool_calls)
                        increase_tool_call(tool_calls)

                    if delta_content is None or delta_content == "":
                        continue

                    # transform assistant message to prompt message
                    assistant_prompt_message = AssistantPromptMessage(
                        content=delta_content,
                    )

                    # reset tool calls
                    tool_calls = []
                    full_assistant_content += delta_content
                elif "text" in choice:
                    choice_text = choice.get("text", "")
                    if choice_text == "":
                        continue

                    # transform assistant message to prompt message
                    assistant_prompt_message = AssistantPromptMessage(content=choice_text)
                    full_assistant_content += choice_text
                else:
                    continue

                yield LLMResultChunk(
                    model=model,
                    prompt_messages=prompt_messages,
                    delta=LLMResultChunkDelta(
                        index=chunk_index,
                        message=assistant_prompt_message,
                    ),
                )

            chunk_index += 1

        if tools_calls:
            yield LLMResultChunk(
                model=model,
                prompt_messages=prompt_messages,
                delta=LLMResultChunkDelta(
                    index=chunk_index,
                    message=AssistantPromptMessage(tool_calls=tools_calls, content=""),
                ),
            )

        yield create_final_llm_result_chunk(
            id=message_id,
            index=chunk_index,
            message=AssistantPromptMessage(content=""),
            finish_reason=finish_reason or "",
            usage=usage or {},
        )

    def _handle_generate_response(
        self,
        model: str,
        credentials: dict,
        response: requests.Response,
        prompt_messages: list[PromptMessage],
    ) -> LLMResult:
        response_json: dict = response.json()

        completion_type = LLMMode.value_of(credentials["mode"])

        output = response_json["choices"][0]

        response_content = ""
        tool_calls = None
        function_calling_type = credentials.get("function_calling_type", "no_call")
        if completion_type is LLMMode.CHAT:
            response_content = output.get("message", {})["content"]
            if function_calling_type == "tool_call":
                tool_calls = output.get("message", {}).get("tool_calls")
            elif function_calling_type == "function_call":
                tool_calls = output.get("message", {}).get("function_call")

        elif completion_type is LLMMode.COMPLETION:
            response_content = output["text"]

        assistant_message = AssistantPromptMessage(content=response_content, tool_calls=[])

        if tool_calls:
            if function_calling_type == "tool_call":
                assistant_message.tool_calls = self._extract_response_tool_calls(tool_calls)
            elif function_calling_type == "function_call" and tool_calls:
                extracted_tool_call = self._extract_response_function_call(tool_calls)
                if extracted_tool_call:
                    assistant_message.tool_calls = [extracted_tool_call]

        usage = response_json.get("usage")
        if usage:
            # transform usage
            prompt_tokens = usage["prompt_tokens"]
            completion_tokens = usage["completion_tokens"]
        else:
            # calculate num tokens
            assert prompt_messages[0].content is not None
            prompt_tokens = self._num_tokens_from_string(model, prompt_messages[0].content)
            assert assistant_message.content is not None
            completion_tokens = self._num_tokens_from_string(model, assistant_message.content)

        # transform usage
        usage = self._calc_response_usage(model, credentials, prompt_tokens, completion_tokens)

        # transform response
        result = LLMResult(
            model=response_json["model"],
            prompt_messages=prompt_messages,
            message=assistant_message,
            usage=usage,
        )

        return result

    def _convert_prompt_message_to_dict(self, message: PromptMessage, credentials: Optional[dict] = None) -> dict:
        """
        Convert PromptMessage to dict for OpenAI API format
        """
        credentials = credentials or {}
        if isinstance(message, UserPromptMessage):
            message = cast(UserPromptMessage, message)
            if isinstance(message.content, str):
                message_dict = {"role": "user", "content": message.content}
            else:
                sub_messages = []
                for message_content in message.content or []:
                    if message_content.type == PromptMessageContentType.TEXT:
                        message_content = cast(PromptMessageContent, message_content)
                        sub_message_dict = {
                            "type": "text",
                            "text": message_content.data,
                        }
                        sub_messages.append(sub_message_dict)
                    elif message_content.type == PromptMessageContentType.IMAGE:
                        message_content = cast(ImagePromptMessageContent, message_content)
                        sub_message_dict = {
                            "type": "image_url",
                            "image_url": {
                                "url": message_content.data,
                                "detail": message_content.detail.value,
                            },
                        }
                        sub_messages.append(sub_message_dict)

                message_dict = {"role": "user", "content": sub_messages}
        elif isinstance(message, AssistantPromptMessage):
            message = cast(AssistantPromptMessage, message)
            message_dict = {"role": "assistant", "content": message.content}
            if message.tool_calls:
                function_calling_type = credentials.get("function_calling_type", "no_call")
                if function_calling_type == "tool_call":
                    message_dict["tool_calls"] = [tool_call.dict() for tool_call in message.tool_calls]
                elif function_calling_type == "function_call":
                    function_call = message.tool_calls[0]
                    message_dict["function_call"] = {
                        "name": function_call.function.name,
                        "arguments": function_call.function.arguments,
                    }
        elif isinstance(message, SystemPromptMessage):
            message = cast(SystemPromptMessage, message)
            message_dict = {"role": "system", "content": message.content}
        elif isinstance(message, ToolPromptMessage):
            message = cast(ToolPromptMessage, message)
            function_calling_type = credentials.get("function_calling_type", "no_call")
            if function_calling_type == "tool_call":
                message_dict = {
                    "role": "tool",
                    "content": message.content,
                    "tool_call_id": message.tool_call_id,
                }
            elif function_calling_type == "function_call":
                message_dict = {
                    "role": "function",
                    "content": message.content,
                    "name": message.tool_call_id,
                }
        else:
            raise ValueError(f"Got unknown type {message}")

        if message.name and message_dict.get("role", "") != "tool":
            message_dict["name"] = message.name

        return message_dict

    def _num_tokens_from_string(
        self,
        model: str,
        text: Union[str, list[PromptMessageContent]],
        tools: Optional[list[PromptMessageTool]] = None,
    ) -> int:
        """
        Approximate num tokens for model with gpt2 tokenizer.

        :param model: model name
        :param text: prompt text
        :param tools: tools for tool calling
        :return: number of tokens
        """
        if isinstance(text, str):
            full_text = text
        else:
            full_text = ""
            for message_content in text:
                if message_content.type == PromptMessageContentType.TEXT:
                    message_content = cast(PromptMessageContent, message_content)
                    full_text += message_content.data

        num_tokens = self._get_num_tokens_by_gpt2(full_text)

        if tools:
            num_tokens += self._num_tokens_for_tools(tools)

        return num_tokens

    def _num_tokens_from_messages(
        self,
        model: str,
        messages: list[PromptMessage],
        tools: Optional[list[PromptMessageTool]] = None,
        credentials: Optional[dict] = None,
    ) -> int:
        """
        Approximate num tokens with GPT2 tokenizer.
        """

        tokens_per_message = 3
        tokens_per_name = 1

        num_tokens = 0
        messages_dict = [self._convert_prompt_message_to_dict(m, credentials) for m in messages]
        for message in messages_dict:
            num_tokens += tokens_per_message
            for key, value in message.items():
                # Cast str(value) in case the message value is not a string
                # This occurs with function messages
                # TODO: The current token calculation method for the image type is not implemented,
                #  which need to download the image and then get the resolution for calculation,
                #  and will increase the request delay
                if isinstance(value, list):
                    text = ""
                    for item in value:
                        if isinstance(item, dict) and item["type"] == "text":
                            text += item["text"]

                    value = text

                if key == "tool_calls":
                    for tool_call in value or []:
                        for t_key, t_value in tool_call.items():
                            num_tokens += self._get_num_tokens_by_gpt2(t_key)
                            if t_key == "function":
                                for f_key, f_value in t_value.items():
                                    num_tokens += self._get_num_tokens_by_gpt2(f_key)
                                    num_tokens += self._get_num_tokens_by_gpt2(f_value)
                            else:
                                num_tokens += self._get_num_tokens_by_gpt2(t_key)
                                num_tokens += self._get_num_tokens_by_gpt2(t_value)
                else:
                    num_tokens += self._get_num_tokens_by_gpt2(str(value))

                if key == "name":
                    num_tokens += tokens_per_name

        # every reply is primed with <im_start>assistant
        num_tokens += 3

        if tools:
            num_tokens += self._num_tokens_for_tools(tools)

        return num_tokens

    def _num_tokens_for_tools(self, tools: list[PromptMessageTool]) -> int:
        """
        Calculate num tokens for tool calling with tiktoken package.

        :param tools: tools for tool calling
        :return: number of tokens
        """
        num_tokens = 0
        for tool in tools:
            num_tokens += self._get_num_tokens_by_gpt2("type")
            num_tokens += self._get_num_tokens_by_gpt2("function")
            num_tokens += self._get_num_tokens_by_gpt2("function")

            # calculate num tokens for function object
            num_tokens += self._get_num_tokens_by_gpt2("name")
            num_tokens += self._get_num_tokens_by_gpt2(tool.name)
            num_tokens += self._get_num_tokens_by_gpt2("description")
            num_tokens += self._get_num_tokens_by_gpt2(tool.description)
            parameters = tool.parameters
            num_tokens += self._get_num_tokens_by_gpt2("parameters")
            if "title" in parameters:
                num_tokens += self._get_num_tokens_by_gpt2("title")
                num_tokens += self._get_num_tokens_by_gpt2(parameters.get("title") or "")
            num_tokens += self._get_num_tokens_by_gpt2("type")
            num_tokens += self._get_num_tokens_by_gpt2(parameters.get("type") or "")
            if "properties" in parameters:
                num_tokens += self._get_num_tokens_by_gpt2("properties")
                for key, value in parameters.get("properties") or {}.items():
                    num_tokens += self._get_num_tokens_by_gpt2(key)
                    for field_key, field_value in value.items():
                        num_tokens += self._get_num_tokens_by_gpt2(field_key)
                        if field_key == "enum":
                            for enum_field in field_value:
                                num_tokens += 3
                                num_tokens += self._get_num_tokens_by_gpt2(enum_field)
                        else:
                            num_tokens += self._get_num_tokens_by_gpt2(field_key)
                            num_tokens += self._get_num_tokens_by_gpt2(str(field_value))
            if "required" in parameters:
                num_tokens += self._get_num_tokens_by_gpt2("required")
                for required_field in parameters["required"]:
                    num_tokens += 3
                    num_tokens += self._get_num_tokens_by_gpt2(required_field)

        return num_tokens

    def _extract_response_tool_calls(self, response_tool_calls: list[dict]) -> list[AssistantPromptMessage.ToolCall]:
        """
        Extract tool calls from response

        :param response_tool_calls: response tool calls
        :return: list of tool calls
        """
        tool_calls = []
        if response_tool_calls:
            for response_tool_call in response_tool_calls:
                function = AssistantPromptMessage.ToolCall.ToolCallFunction(
                    name=response_tool_call.get("function", {}).get("name", ""),
                    arguments=response_tool_call.get("function", {}).get("arguments", ""),
                )

                tool_call = AssistantPromptMessage.ToolCall(
                    id=response_tool_call.get("id", ""),
                    type=response_tool_call.get("type", ""),
                    function=function,
                )
                tool_calls.append(tool_call)

        return tool_calls

    def _extract_response_function_call(self, response_function_call) -> AssistantPromptMessage.ToolCall | None:
        """
        Extract function call from response

        :param response_function_call: response function call
        :return: tool call
        """
        tool_call = None
        if response_function_call:
            function = AssistantPromptMessage.ToolCall.ToolCallFunction(
                name=response_function_call.get("name", ""),
                arguments=response_function_call.get("arguments", ""),
            )

            tool_call = AssistantPromptMessage.ToolCall(
                id=response_function_call.get("id", ""),
                type="function",
                function=function,
            )

        return tool_call<|MERGE_RESOLUTION|>--- conflicted
+++ resolved
@@ -336,9 +336,6 @@
         if not endpoint_url.endswith("/"):
             endpoint_url += "/"
 
-<<<<<<< HEAD
-        data = {"model": model if not credentials.get('endpoint_model_name') else credentials.get('endpoint_model_name'), "stream": stream, **model_parameters}
-=======
         response_format = model_parameters.get("response_format")
         if response_format:
             if response_format == "json_schema":
@@ -356,8 +353,7 @@
         elif "json_schema" in model_parameters:
             del model_parameters["json_schema"]
 
-        data = {"model": model, "stream": stream, **model_parameters}
->>>>>>> 0685b4be
+        data = {"model": model if not credentials.get('endpoint_model_name') else credentials.get('endpoint_model_name'), "stream": stream, **model_parameters}
 
         completion_type = LLMMode.value_of(credentials["mode"])
 
