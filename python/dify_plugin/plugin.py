import base64
import logging
import uuid
from collections.abc import Generator
from typing import Any

from pydantic import RootModel
from yarl import URL

from dify_plugin.config.config import DifyPluginEnv, InstallMethod
from dify_plugin.config.logger_format import plugin_logger_handler
from dify_plugin.core.entities.message import InitializeMessage
from dify_plugin.core.entities.plugin.request import (
    AgentActions,
    DatasourceActions,
    DynamicParameterActions,
    EndpointActions,
    ModelActions,
    OAuthActions,
    PluginInvokeType,
    ToolActions,
    TriggerActions,
)
from dify_plugin.core.plugin_executor import PluginExecutor
from dify_plugin.core.plugin_registration import PluginRegistration
from dify_plugin.core.runtime import Session
from dify_plugin.core.server.__base.request_reader import RequestReader
from dify_plugin.core.server.__base.response_writer import ResponseWriter
from dify_plugin.core.server.io_server import IOServer
from dify_plugin.core.server.router import Router
from dify_plugin.core.server.serverless.request_reader import ServerlessRequestReader
from dify_plugin.core.server.stdio.request_reader import StdioRequestReader
from dify_plugin.core.server.stdio.response_writer import StdioResponseWriter
from dify_plugin.core.server.tcp.request_reader import TCPReaderWriter
from dify_plugin.entities.tool import ToolInvokeMessage

logger = logging.getLogger(__name__)
logger.setLevel(logging.INFO)
logger.addHandler(plugin_logger_handler)


class Plugin(IOServer, Router):
    def __init__(self, config: DifyPluginEnv) -> None:
        """
        Initialize plugin
        """
        # load plugin configuration
        self.registration = PluginRegistration(config)

        if InstallMethod.Local == config.INSTALL_METHOD:
            request_reader, response_writer = self._launch_local_stream(config)
        elif InstallMethod.Remote == config.INSTALL_METHOD:
            request_reader, response_writer = self._launch_remote_stream(config)
        elif InstallMethod.Serverless == config.INSTALL_METHOD:
            request_reader, response_writer = self._launch_serverless_stream(config)
        else:
            raise ValueError("Invalid install method")

        # set default response writer
        self.default_response_writer = response_writer

        # initialize plugin executor
        self.plugin_executer = PluginExecutor(config, self.registration)

        IOServer.__init__(self, config, request_reader, response_writer)
        Router.__init__(self, request_reader, response_writer)

        # register io routes
        self._register_request_routes()

    def _launch_local_stream(self, config: DifyPluginEnv) -> tuple[RequestReader, ResponseWriter | None]:
        """
        Launch local stream
        """
        reader = StdioRequestReader()
        writer = StdioResponseWriter()
        writer.write(self.registration.configuration.model_dump_json() + "\n\n")

        self._log_configuration()
        return reader, writer

    def _launch_remote_stream(self, config: DifyPluginEnv) -> tuple[RequestReader, ResponseWriter | None]:
        """
        Launch remote stream
        """
        if not config.REMOTE_INSTALL_KEY:
            raise ValueError("Missing remote install key")

        install_host, install_port = self._get_remote_install_host_and_port(config)
        logging.debug(f"Remote installing to {install_host}:{install_port}")

        tcp_stream = TCPReaderWriter(
            install_host,
            install_port,
            config.REMOTE_INSTALL_KEY,
            on_connected=lambda: self._initialize_tcp_stream(tcp_stream),
        )

        tcp_stream.launch()

        return tcp_stream, tcp_stream

    def _initialize_tcp_stream(
        self,
        tcp_stream: TCPReaderWriter,
    ):
        class List(RootModel):
            root: list[Any]

        tcp_stream.write(
            InitializeMessage(
                type=InitializeMessage.Type.MANIFEST_DECLARATION,
                data=self.registration.configuration.model_dump(),
            ).model_dump_json()
            + "\n\n"
        )

        if self.registration.tools_configuration:
            tcp_stream.write(
                InitializeMessage(
                    type=InitializeMessage.Type.TOOL_DECLARATION,
                    data=List(root=self.registration.tools_configuration).model_dump(),
                ).model_dump_json()
                + "\n\n"
            )

        if self.registration.models_configuration:
            tcp_stream.write(
                InitializeMessage(
                    type=InitializeMessage.Type.MODEL_DECLARATION,
                    data=List(root=self.registration.models_configuration).model_dump(),
                ).model_dump_json()
                + "\n\n"
            )

        if self.registration.endpoints_configuration:
            tcp_stream.write(
                InitializeMessage(
                    type=InitializeMessage.Type.ENDPOINT_DECLARATION,
                    data=List(root=self.registration.endpoints_configuration).model_dump(),
                ).model_dump_json()
                + "\n\n"
            )

        if self.registration.agent_strategies_configuration:
            tcp_stream.write(
                InitializeMessage(
                    type=InitializeMessage.Type.AGENT_STRATEGY_DECLARATION,
                    data=List(root=self.registration.agent_strategies_configuration).model_dump(),
                ).model_dump_json()
                + "\n\n"
            )

<<<<<<< HEAD
        if self.registration.triggers_configuration:
            tcp_stream.write(
                InitializeMessage(
                    type=InitializeMessage.Type.TRIGGER_DECLARATION,
                    data=List(root=self.registration.triggers_configuration).model_dump(),
=======
        if self.registration.datasource_configuration:
            tcp_stream.write(
                InitializeMessage(
                    type=InitializeMessage.Type.DATASOURCE_DECLARATION,
                    data=List(root=self.registration.datasource_configuration).model_dump(),
>>>>>>> 5f69350b
                ).model_dump_json()
                + "\n\n"
            )

        for file in self.registration.files:
            # divide the file into chunks
            chunks = [file.data[i : i + 8192] for i in range(0, len(file.data), 8192)]
            for sequence, chunk in enumerate(chunks):
                tcp_stream.write(
                    InitializeMessage(
                        type=InitializeMessage.Type.ASSET_CHUNK,
                        data=InitializeMessage.AssetChunk(
                            filename=file.filename,
                            data=base64.b64encode(chunk).decode(),
                            end=sequence == len(chunks) - 1,
                        ).model_dump(),
                    ).model_dump_json()
                    + "\n\n"
                )

        tcp_stream.write(
            InitializeMessage(
                type=InitializeMessage.Type.END,
                data={},
            ).model_dump_json()
            + "\n\n"
        )

        self._log_configuration()

    def _launch_serverless_stream(self, config: DifyPluginEnv) -> tuple[RequestReader, ResponseWriter | None]:
        """
        Launch Serverless stream
        """
        serverless = ServerlessRequestReader(
            config.SERVERLESS_HOST,
            config.SERVERLESS_PORT,
            config.SERVERLESS_WORKER_CLASS,
            config.SERVERLESS_WORKERS,
            config.SERVERLESS_THREADS,
            config.MAX_REQUEST_TIMEOUT,
        )
        serverless.launch()

        return serverless, None

    def _log_configuration(self):
        """
        Log plugin configuration
        """
        for tool in self.registration.tools_configuration:
            logger.info(f"Installed tool: {tool.identity.name}")
        for model in self.registration.models_configuration:
            logger.info(f"Installed model: {model.provider}")
        for endpoint in self.registration.endpoints_configuration:
            logger.info(f"Installed endpoint: {[e.path for e in endpoint.endpoints]}")
        for agent in self.registration.agent_strategies_configuration:
            logger.info(f"Installed agent: {agent.identity.name}")
        for trigger_provider in self.registration.triggers_configuration:
            logger.info(f"Installed trigger provider: {trigger_provider.identity.name}")
            for trigger in trigger_provider.triggers:
                logger.info(f"  - Installed Trigger: {trigger.identity.name}")

    def _register_request_routes(self):
        """
        Register routes
        """
        self.register_route(
            self.plugin_executer.invoke_tool,
            lambda data: data.get("type") == PluginInvokeType.Tool.value
            and data.get("action") == ToolActions.InvokeTool.value,
        )

        self.register_route(
            self.plugin_executer.validate_tool_provider_credentials,
            lambda data: data.get("type") == PluginInvokeType.Tool.value
            and data.get("action") == ToolActions.ValidateCredentials.value,
        )

        self.register_route(
            self.plugin_executer.invoke_agent_strategy,
            lambda data: data.get("type") == PluginInvokeType.Agent.value
            and data.get("action") == AgentActions.InvokeAgentStrategy.value,
        )

        self.register_route(
            self.plugin_executer.invoke_llm,
            lambda data: data.get("type") == PluginInvokeType.Model.value
            and data.get("action") == ModelActions.InvokeLLM.value,
        )

        self.register_route(
            self.plugin_executer.get_llm_num_tokens,
            lambda data: data.get("type") == PluginInvokeType.Model.value
            and data.get("action") == ModelActions.GetLLMNumTokens.value,
        )

        self.register_route(
            self.plugin_executer.invoke_text_embedding,
            lambda data: data.get("type") == PluginInvokeType.Model.value
            and data.get("action") == ModelActions.InvokeTextEmbedding.value,
        )

        self.register_route(
            self.plugin_executer.get_text_embedding_num_tokens,
            lambda data: data.get("type") == PluginInvokeType.Model.value
            and data.get("action") == ModelActions.GetTextEmbeddingNumTokens.value,
        )

        self.register_route(
            self.plugin_executer.invoke_rerank,
            lambda data: data.get("type") == PluginInvokeType.Model.value
            and data.get("action") == ModelActions.InvokeRerank.value,
        )

        self.register_route(
            self.plugin_executer.invoke_tts,
            lambda data: data.get("type") == PluginInvokeType.Model.value
            and data.get("action") == ModelActions.InvokeTTS.value,
        )

        self.register_route(
            self.plugin_executer.get_tts_model_voices,
            lambda data: data.get("type") == PluginInvokeType.Model.value
            and data.get("action") == ModelActions.GetTTSVoices.value,
        )

        self.register_route(
            self.plugin_executer.invoke_speech_to_text,
            lambda data: data.get("type") == PluginInvokeType.Model.value
            and data.get("action") == ModelActions.InvokeSpeech2Text.value,
        )

        self.register_route(
            self.plugin_executer.invoke_moderation,
            lambda data: data.get("type") == PluginInvokeType.Model.value
            and data.get("action") == ModelActions.InvokeModeration.value,
        )

        self.register_route(
            self.plugin_executer.validate_model_provider_credentials,
            lambda data: data.get("type") == PluginInvokeType.Model.value
            and data.get("action") == ModelActions.ValidateProviderCredentials.value,
        )

        self.register_route(
            self.plugin_executer.validate_model_credentials,
            lambda data: data.get("type") == PluginInvokeType.Model.value
            and data.get("action") == ModelActions.ValidateModelCredentials.value,
        )

        self.register_route(
            self.plugin_executer.invoke_endpoint,
            lambda data: data.get("type") == PluginInvokeType.Endpoint.value
            and data.get("action") == EndpointActions.InvokeEndpoint.value,
        )

        self.register_route(
            self.plugin_executer.get_ai_model_schemas,
            lambda data: data.get("type") == PluginInvokeType.Model.value
            and data.get("action") == ModelActions.GetAIModelSchemas.value,
        )

        self.register_route(
            self.plugin_executer.validate_datasource_credentials,
            lambda data: data.get("type") == PluginInvokeType.Datasource.value
            and data.get("action") == DatasourceActions.ValidateCredentials.value,
        )

        self.register_route(
            self.plugin_executer.datasource_crawl_website,
            lambda data: data.get("type") == PluginInvokeType.Datasource.value
            and data.get("action") == DatasourceActions.InvokeWebsiteDatasourceGetCrawl.value,
        )

        self.register_route(
            self.plugin_executer.datasource_get_page_content,
            lambda data: data.get("type") == PluginInvokeType.Datasource.value
            and data.get("action") == DatasourceActions.InvokeOnlineDocumentDatasourceGetPageContent.value,
        )

        self.register_route(
            self.plugin_executer.datasource_get_pages,
            lambda data: data.get("type") == PluginInvokeType.Datasource.value
            and data.get("action") == DatasourceActions.InvokeOnlineDocumentDatasourceGetPages.value,
        )

        self.register_route(
            self.plugin_executer.get_oauth_authorization_url,
            lambda data: data.get("type") == PluginInvokeType.OAuth.value
            and data.get("action") == OAuthActions.GetAuthorizationUrl.value,
        )

        self.register_route(
            self.plugin_executer.get_oauth_credentials,
            lambda data: data.get("type") == PluginInvokeType.OAuth.value
            and data.get("action") == OAuthActions.GetCredentials.value,
        )

        self.register_route(
            self.plugin_executer.refresh_oauth_credentials,
            lambda data: data.get("type") == PluginInvokeType.OAuth.value
            and data.get("action") == OAuthActions.RefreshCredentials.value,
        )

<<<<<<< HEAD
        # Trigger routes
        self.register_route(
            self.plugin_executer.invoke_trigger,
            lambda data: data.get("type") == PluginInvokeType.Trigger.value
            and data.get("action") == TriggerActions.InvokeTrigger.value,
        )

        self.register_route(
            self.plugin_executer.validate_trigger_provider_credentials,
            lambda data: data.get("type") == PluginInvokeType.Trigger.value
            and data.get("action") == TriggerActions.ValidateProviderCredentials.value,
        )

        self.register_route(
            self.plugin_executer.dispatch_trigger_event,
            lambda data: data.get("type") == PluginInvokeType.Trigger.value
            and data.get("action") == TriggerActions.DispatchTriggerEvent.value,
        )
        self.register_route(
            self.plugin_executer.subscribe_trigger,
            lambda data: data.get("type") == PluginInvokeType.Trigger.value
            and data.get("action") == TriggerActions.SubscribeTrigger.value,
        )
        self.register_route(
            self.plugin_executer.unsubscribe_trigger,
            lambda data: data.get("type") == PluginInvokeType.Trigger.value
            and data.get("action") == TriggerActions.UnsubscribeTrigger.value,
        )
        self.register_route(
            self.plugin_executer.refresh_trigger,
            lambda data: data.get("type") == PluginInvokeType.Trigger.value
            and data.get("action") == TriggerActions.RefreshTrigger.value,
=======
        self.register_route(
            self.plugin_executer.datasource_online_drive_browse_files,
            lambda data: data.get("type") == PluginInvokeType.Datasource.value
            and data.get("action") == DatasourceActions.InvokeOnlineDriveBrowseFiles.value,
        )

        self.register_route(
            self.plugin_executer.datasource_online_drive_download_file,
            lambda data: data.get("type") == PluginInvokeType.Datasource.value
            and data.get("action") == DatasourceActions.InvokeOnlineDriveDownloadFile.value,
        )

        self.register_route(
            self.plugin_executer.fetch_parameter_options,
            lambda data: data.get("type") == PluginInvokeType.DynamicParameter.value
            and data.get("action") == DynamicParameterActions.FetchParameterOptions.value,
>>>>>>> 5f69350b
        )

    def _execute_request(
        self,
        session_id: str,
        data: dict,
        reader: RequestReader,
        writer: ResponseWriter,
        conversation_id: str | None = None,
        message_id: str | None = None,
        app_id: str | None = None,
        endpoint_id: str | None = None,
        context: dict | None = None,
    ):
        """
        accept requests and execute
        :param session_id: session id, unique for each request
        :param data: request data
        """

        session = Session(
            session_id=session_id,
            executor=self.executer,
            reader=reader,
            writer=writer,
            install_method=self.config.INSTALL_METHOD,
            dify_plugin_daemon_url=self.config.DIFY_PLUGIN_DAEMON_URL,
            conversation_id=conversation_id,
            message_id=message_id,
            app_id=app_id,
            endpoint_id=endpoint_id,
            context=context,
            max_invocation_timeout=self.config.MAX_INVOCATION_TIMEOUT,
        )
        response = self.dispatch(session, data)
        if response:
            if isinstance(response, Generator):
                for message in response:
                    if isinstance(message, ToolInvokeMessage) and isinstance(
                        message.message, ToolInvokeMessage.BlobMessage
                    ):
                        # convert blob to file chunks
                        id_ = uuid.uuid4().hex
                        blob = message.message.blob
                        message.message.blob = id_.encode("utf-8")
                        # split the blob into chunks
                        chunks = [blob[i : i + 8192] for i in range(0, len(blob), 8192)]
                        for sequence, chunk in enumerate(chunks):
                            writer.session_message(
                                session_id=session_id,
                                data=writer.stream_object(
                                    data=ToolInvokeMessage(
                                        type=ToolInvokeMessage.MessageType.BLOB_CHUNK,
                                        message=ToolInvokeMessage.BlobChunkMessage(
                                            id=id_,
                                            sequence=sequence,
                                            total_length=len(blob),
                                            blob=chunk,
                                            end=False,
                                        ),
                                        meta=message.meta,
                                    ),
                                ),
                            )

                        # end the file stream
                        writer.session_message(
                            session_id=session_id,
                            data=writer.stream_object(
                                data=ToolInvokeMessage(
                                    type=ToolInvokeMessage.MessageType.BLOB_CHUNK,
                                    message=ToolInvokeMessage.BlobChunkMessage(
                                        id=id_,
                                        sequence=len(chunks),
                                        total_length=len(blob),
                                        blob=b"",
                                        end=True,
                                    ),
                                    meta=message.meta,
                                )
                            ),
                        )
                    else:
                        writer.session_message(
                            session_id=session_id,
                            data=writer.stream_object(data=message),
                        )
            else:
                writer.session_message(
                    session_id=session_id,
                    data=writer.stream_object(data=response),
                )

    @staticmethod
    def _get_remote_install_host_and_port(config: DifyPluginEnv) -> tuple[str, int]:
        """
        Get host and port for remote installation
        :param config: Dify plugin env config
        :return: host and port
        """
        install_url = config.REMOTE_INSTALL_URL
        if install_url is not None:
            if ":" in install_url:
                url = URL(install_url)
                if url.host and url.port:
                    # for the url with protocol prefix
                    host = url.host
                    port = url.port
                else:
                    # for "host:port" format
                    split = install_url.split(":")
                    host = split[0]
                    port = int(split[1])
            else:
                raise ValueError(
                    f'Invalid remote install URL {install_url}, which should be in the format of "host:port"'
                )
        else:
            host = config.REMOTE_INSTALL_HOST
            port = config.REMOTE_INSTALL_PORT

        return host, port<|MERGE_RESOLUTION|>--- conflicted
+++ resolved
@@ -151,19 +151,20 @@
                 + "\n\n"
             )
 
-<<<<<<< HEAD
+        if self.registration.datasource_configuration:
+            tcp_stream.write(
+                InitializeMessage(
+                    type=InitializeMessage.Type.DATASOURCE_DECLARATION,
+                    data=List(root=self.registration.datasource_configuration).model_dump(),
+                ).model_dump_json()
+                + "\n\n"
+            )
+
         if self.registration.triggers_configuration:
             tcp_stream.write(
                 InitializeMessage(
                     type=InitializeMessage.Type.TRIGGER_DECLARATION,
                     data=List(root=self.registration.triggers_configuration).model_dump(),
-=======
-        if self.registration.datasource_configuration:
-            tcp_stream.write(
-                InitializeMessage(
-                    type=InitializeMessage.Type.DATASOURCE_DECLARATION,
-                    data=List(root=self.registration.datasource_configuration).model_dump(),
->>>>>>> 5f69350b
                 ).model_dump_json()
                 + "\n\n"
             )
@@ -224,8 +225,6 @@
             logger.info(f"Installed agent: {agent.identity.name}")
         for trigger_provider in self.registration.triggers_configuration:
             logger.info(f"Installed trigger provider: {trigger_provider.identity.name}")
-            for trigger in trigger_provider.triggers:
-                logger.info(f"  - Installed Trigger: {trigger.identity.name}")
 
     def _register_request_routes(self):
         """
@@ -369,7 +368,24 @@
             and data.get("action") == OAuthActions.RefreshCredentials.value,
         )
 
-<<<<<<< HEAD
+        self.register_route(
+            self.plugin_executer.datasource_online_drive_browse_files,
+            lambda data: data.get("type") == PluginInvokeType.Datasource.value
+            and data.get("action") == DatasourceActions.InvokeOnlineDriveBrowseFiles.value,
+        )
+
+        self.register_route(
+            self.plugin_executer.datasource_online_drive_download_file,
+            lambda data: data.get("type") == PluginInvokeType.Datasource.value
+            and data.get("action") == DatasourceActions.InvokeOnlineDriveDownloadFile.value,
+        )
+
+        self.register_route(
+            self.plugin_executer.fetch_parameter_options,
+            lambda data: data.get("type") == PluginInvokeType.DynamicParameter.value
+            and data.get("action") == DynamicParameterActions.FetchParameterOptions.value,
+        )
+
         # Trigger routes
         self.register_route(
             self.plugin_executer.invoke_trigger,
@@ -402,24 +418,6 @@
             self.plugin_executer.refresh_trigger,
             lambda data: data.get("type") == PluginInvokeType.Trigger.value
             and data.get("action") == TriggerActions.RefreshTrigger.value,
-=======
-        self.register_route(
-            self.plugin_executer.datasource_online_drive_browse_files,
-            lambda data: data.get("type") == PluginInvokeType.Datasource.value
-            and data.get("action") == DatasourceActions.InvokeOnlineDriveBrowseFiles.value,
-        )
-
-        self.register_route(
-            self.plugin_executer.datasource_online_drive_download_file,
-            lambda data: data.get("type") == PluginInvokeType.Datasource.value
-            and data.get("action") == DatasourceActions.InvokeOnlineDriveDownloadFile.value,
-        )
-
-        self.register_route(
-            self.plugin_executer.fetch_parameter_options,
-            lambda data: data.get("type") == PluginInvokeType.DynamicParameter.value
-            and data.get("action") == DynamicParameterActions.FetchParameterOptions.value,
->>>>>>> 5f69350b
         )
 
     def _execute_request(
