--- conflicted
+++ resolved
@@ -1,10 +1,6 @@
 [project]
 name = "dify_plugin"
-<<<<<<< HEAD
-version = "0.5.0b6"
-=======
 version = "0.4.3"
->>>>>>> 00ec7656
 description = "Dify Plugin SDK"
 authors = [{ name = "langgenius", email = "hello@dify.ai" }]
 dependencies = [
