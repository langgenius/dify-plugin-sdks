[project]
name = "dify_plugin"
<<<<<<< HEAD
version = "0.6.0b14"
=======
version = "0.5.1"
>>>>>>> f049858d
description = "Dify Plugin SDK"
authors = [{ name = "langgenius", email = "hello@dify.ai" }]
dependencies = [
    "Flask~=3.0.3",
    "Werkzeug~=3.0.3",
    "dpkt~=1.9.8",
    "gevent~=25.5.1",
    "httpx~=0.28.1",
    "pydantic_settings>=2.5.0,<3.0.0",
    "pydantic>=2.8.2",
    "pyyaml~=6.0.1",
    "requests~=2.32.3",
    "socksio==1.0.0",
    "tiktoken~=0.8.0",
    "yarl>=1.9.4,<2.0",
    "packaging>=25.0",
]
requires-python = ">=3.11"
readme = "README.md"
license = { text = "Apache2.0" }
keywords = ["dify", "plugin", "sdk"]

[project.urls]
Homepage = "https://github.com/langgenius/dify-plugin-sdks.git"
[build-system]
requires = ["pdm-backend"]
build-backend = "pdm.backend"

[tool.pdm]
distribution = true

[dependency-groups]
example-lark-trigger = [
    "lark-oapi>=1.4.23",
]
lint = ["ruff>=0.11.2"]
test = ["pytest>=8.3.5"]<|MERGE_RESOLUTION|>--- conflicted
+++ resolved
@@ -1,10 +1,6 @@
 [project]
 name = "dify_plugin"
-<<<<<<< HEAD
 version = "0.6.0b14"
-=======
-version = "0.5.1"
->>>>>>> f049858d
 description = "Dify Plugin SDK"
 authors = [{ name = "langgenius", email = "hello@dify.ai" }]
 dependencies = [
@@ -37,8 +33,5 @@
 distribution = true
 
 [dependency-groups]
-example-lark-trigger = [
-    "lark-oapi>=1.4.23",
-]
 lint = ["ruff>=0.11.2"]
 test = ["pytest>=8.3.5"]