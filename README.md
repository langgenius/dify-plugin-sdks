## Dify Plugin SDK

A SDK sets for building plugins for Dify, including the following languages:

- Python

Here is a short introduction to Dify Plugin: <https://docs.dify.ai/plugins/introduction>

## SDK Version Management

### Python SDK

Always follow the [Semantic Versioning](https://semver.org/) for the Python SDK, for more details, please refer to [Python SDK README](./python/README.md).

## Manifest Version Reference

For the manifest specification, we've introduced two versioning fields:

- `meta.version` - The version of the manifest specification, designed for backward compatibility. When installing an older plugin to a newer Dify, it's difficult to ensure breaking changes never occur, but at least Dify can detect them through this field. Once an unsupported version is detected, Dify will only use the supported parts of the plugin.
- `meta.minimum_dify_version` - The minimum version of Dify, designed for forward compatibility. When installing a newer plugin to an older Dify, many new features may not be available, but showing the minimum Dify version helps users understand how to upgrade.

### Meta.Version Reference

| Manifest Version | Description                                                                                                                                                                                                                   |
| ---------------- | ----------------------------------------------------------------------------------------------------------------------------------------------------------------------------------------------------------------------------- |
| 0.0.2            | As `ToolProviderType` now supports `mcp`, an elder implementation is going to broken when user selected a `mcp` tool in Dify, so we bump it to 0.0.2 to ensure Dify knows that `mcp` is disabled if meta.version under 0.0.2. |
| 0.0.1            | Initial release                                                                                                                                                                                                               |

### Meta.MinimumDifyVersion Reference

| Minimum Dify Version | SDK Version   | Description                             |
| -------------------- | ------------- | --------------------------------------- |
| 1.2.0                | 0.2.0         | Support fetching application info       |
| 1.4.0                | 0.0.1-beta.49 | Support LLM multimodal output           |
| 1.4.0                | 0.3.1         | Support OAuth functionality for plugins |
| 1.5.1                | 0.4.0         | Support `dynamic-select` parameter type |
<<<<<<< HEAD
| 1.5.1                | 0.4.0         | Support LLM structured output |
| 1.6.0                | 0.4.1         | Support `dark-icon` field in manifest |
=======
| 1.5.1                | 0.4.0         | Support LLM structured output           |
>>>>>>> 7702e616
<|MERGE_RESOLUTION|>--- conflicted
+++ resolved
@@ -34,9 +34,5 @@
 | 1.4.0                | 0.0.1-beta.49 | Support LLM multimodal output           |
 | 1.4.0                | 0.3.1         | Support OAuth functionality for plugins |
 | 1.5.1                | 0.4.0         | Support `dynamic-select` parameter type |
-<<<<<<< HEAD
-| 1.5.1                | 0.4.0         | Support LLM structured output |
-| 1.6.0                | 0.4.1         | Support `dark-icon` field in manifest |
-=======
 | 1.5.1                | 0.4.0         | Support LLM structured output           |
->>>>>>> 7702e616
+| 1.6.0                | 0.4.1         | Support `dark-icon` field in manifest |